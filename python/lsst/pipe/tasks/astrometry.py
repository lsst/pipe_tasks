--- conflicted
+++ resolved
@@ -79,12 +79,8 @@
         matches, matchMeta = self.astrometry(exposure, sources, llc=llc, size=size)
         sources.table.defineCentroid(oldCentroidKey, sources.table.getCentroidErrKey(),
                                      sources.table.getCentroidFlagKey())
-<<<<<<< HEAD
         if matches:
             self.refitWcs(exposure, sources, matches)
-=======
-        self.refitWcs(exposure, sources, matches)
->>>>>>> c6da78b9
 
         return pipeBase.Struct(
             matches = matches,
@@ -109,11 +105,7 @@
 
         if distorter is None or exposure.getWcs().hasDistortion():
             if distorter is None:
-<<<<<<< HEAD
-                self.log.log(self.log.INFO, "Null distortion correction")
-=======
                 self.log.info("Null distortion correction")
->>>>>>> c6da78b9
             for s in sources:
                 s.set(self.centroidKey, s.getCentroid())
             return (0,0), (exposure.getWidth(), exposure.getHeight())
@@ -151,16 +143,8 @@
         @param size Size of exposure
         @return Star matches, match metadata
         """
-<<<<<<< HEAD
-        assert exposure, "No exposure provided"
-        assert sources, "No sources provided"
-
-        if not self.config.forceKnownWcs:
-            self.log.log(self.log.INFO, "Solving astrometry")
-=======
         if not self.config.forceKnownWcs:
             self.log.info("Solving astrometry")
->>>>>>> c6da78b9
 
         if size is None:
             size = (exposure.getWidth(), exposure.getHeight())
@@ -219,27 +203,11 @@
         @param exposure Exposure of interest
         @param sources Sources on image (no distortion applied)
         @param matches Astrometric matches
-<<<<<<< HEAD
-=======
 
         @return the resolved-Wcs object, or None if config.solver.calculateSip is False.
->>>>>>> c6da78b9
         """
         wcs = exposure.getWcs()
 
-<<<<<<< HEAD
-        wcs = exposure.getWcs()
-
-        sip = None
-
-        self.log.log(self.log.INFO, "Refitting WCS")
-        # Re-fit the WCS using the current matches
-        if self.config.solver.calculateSip:
-            try:
-                sip = CreateWcsWithSip(matches, exposure.getWcs(), self.config.solver.sipOrder)
-            except Exception, e:
-                self.log.log(self.log.WARN, "Fitting SIP failed: %s" % e)
-=======
         sip = None
 
         self.log.info("Refitting WCS")
@@ -249,18 +217,12 @@
                 sip = makeCreateWcsWithSip(matches, exposure.getWcs(), self.config.solver.sipOrder)
             except Exception, e:
                 self.log.warn("Fitting SIP failed: %s" % e)
->>>>>>> c6da78b9
                 sip = None
 
             if sip:
                 wcs = sip.getNewWcs()
-<<<<<<< HEAD
-                self.log.log(self.log.INFO, "Astrometric scatter: %f arcsec (%s non-linear terms)" %
-                             (sip.getScatterOnSky().asArcseconds(), "with" if wcs.hasDistortion() else "without"))
-=======
                 self.log.info("Astrometric scatter: %f arcsec (%s non-linear terms)" %
                               (sip.getScatterOnSky().asArcseconds(), "with" if wcs.hasDistortion() else "without"))
->>>>>>> c6da78b9
                 exposure.setWcs(wcs)
             
                 # Apply WCS to sources
