--- conflicted
+++ resolved
@@ -27,11 +27,7 @@
 import lsst.coadd.utils as coaddUtils
 import lsst.pipe.base as pipeBase
 from lsst.ip.diffim import ModelPsfMatchTask
-<<<<<<< HEAD
-from .coaddBase import CoaddBaseTask
-=======
 from .coaddBase import CoaddBaseTask, CoaddArgumentParser, DoubleGaussianPsfConfig
->>>>>>> 96091d31
 from .interpImage import InterpImageTask
 from .warpAndPsfMatch import WarpAndPsfMatchTask
 
@@ -108,18 +104,9 @@
         skyInfo = self.getSkyInfo(patchRef)
         tractWcs = skyInfo.wcs
         patchBBox = skyInfo.bbox
-<<<<<<< HEAD
-        
-        imageRefList = self.selectExposures(patchRef=patchRef, wcs=tractWcs, bbox=patchBBox,
-                                            selectDataList=selectDataList)
-        
-        numExp = len(imageRefList)
-        if numExp < 1:
-=======
 
-        imageRefList = self.selectExposures(patchRef, skyInfo)
+        imageRefList = self.selectExposures(patchRef, skyInfo, selectDataList=selectDataList)
         if len(imageRefList) == 0:
->>>>>>> 96091d31
             raise pipeBase.TaskError("No exposures to coadd")
         self.log.info("Coadding %d exposures" % len(imageRefList))
 
