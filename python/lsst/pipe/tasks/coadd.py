#!/usr/bin/env python
#
# LSST Data Management System
# Copyright 2008, 2009, 2010, 2011, 2012 LSST Corporation.
#
# This product includes software developed by the
# LSST Project (http://www.lsst.org/).
#
# This program is free software: you can redistribute it and/or modify
# it under the terms of the GNU General Public License as published by
# the Free Software Foundation, either version 3 of the License, or
# (at your option) any later version.
#
# This program is distributed in the hope that it will be useful,
# but WITHOUT ANY WARRANTY; without even the implied warranty of
# MERCHANTABILITY or FITNESS FOR A PARTICULAR PURPOSE.    See the
# GNU General Public License for more details.
#
# You should have received a copy of the LSST License Statement and
# the GNU General Public License along with this program.  If not,
# see <http://www.lsstcorp.org/LegalNotices/>.
#
import lsst.pex.config as pexConfig
import lsst.afw.detection as afwDetection
import lsst.afw.geom as afwGeom
import lsst.afw.math as afwMath
import lsst.meas.algorithms as measAlg
import lsst.coadd.utils as coaddUtils
import lsst.pipe.base as pipeBase
import lsst.ip.isr as ipIsr
from lsst.ip.diffim import ModelPsfMatchTask
from .coaddBase import CoaddBaseTask
from .interpImage import InterpImageTask
from .warpAndPsfMatch import WarpAndPsfMatchTask

__all__ = ["CoaddTask"]

class CoaddConfig(CoaddBaseTask.ConfigClass):
    """Config for CoaddTask
    """
    warpAndPsfMatch = pexConfig.ConfigurableField(
        target = WarpAndPsfMatchTask,
        doc = "Task to warp, PSF-match and zero-point-match calexp",
    )
    coaddKernelSizeFactor = pexConfig.Field(
        dtype = float,
        doc = "coadd kernel size = coadd FWHM converted to pixels * coaddKernelSizeFactor",
        default = 3.0,
    )
    scaleZeroPoint = pexConfig.ConfigurableField(
        target = coaddUtils.ScaleZeroPointTask,
        doc = "Task to compute zero point scale",
    )
    doInterp = pexConfig.Field(
        doc = "Interpolate over EDGE pixels?",
        dtype = bool,
        default = True,
    )
    interpImage = pexConfig.ConfigurableField(
        target = InterpImageTask,
        doc = "Task to interpolate over EDGE pixels",
    )
    doWrite = pexConfig.Field(
        doc = "persist coadd?",
        dtype = bool,
        default = True,
    )


class CoaddTask(CoaddBaseTask):
    """Coadd images by PSF-matching (optional), warping and computing a weighted sum
    """
    ConfigClass = CoaddConfig
    _DefaultName = "coadd"

    def __init__(self, *args, **kwargs):
        CoaddBaseTask.__init__(self, *args, **kwargs)
        self.makeSubtask("interpImage")
        self.makeSubtask("warpAndPsfMatch")
        self.makeSubtask("scaleZeroPoint")
    
    @pipeBase.timeMethod
    def run(self, patchRef):
        """Coadd images by PSF-matching (optional), warping and computing a weighted sum
        
        This task is deprecated: the preferred technique is to use makeCoaddTempExp followed by assembleCoadd,
        configuring the latter to disable outlier rejection.
        However, this task computes a weight map and assembleCoadd cannot.
        Once the afw statistics stacker can compute a weight map this task will go away.
        
        PSF matching is to a double gaussian model with core FWHM = self.config.warpAndPsfMatch.desiredFwhm
        and wings of amplitude 1/10 of core and FWHM = 2.5 * core.
        The size of the PSF matching kernel is the same as the size of the kernel
        found in the first calibrated science exposure, since there is no benefit
        to making it any other size.
        
        PSF-matching is performed before warping so the code can use the PSF models
        associated with the calibrated science exposures (without having to warp those models).
        
        Coaddition is performed as a weighted sum. See lsst.coadd.utils.Coadd for details.
    
        @param patchRef: data reference for sky map patch. Must include keys "tract", "patch",
            plus the camera-specific filter key (e.g. "filter" or "band")
        @return: a pipeBase.Struct with fields:
        - coadd: a coaddUtils.Coadd object
        - coaddExposure: coadd exposure, as returned by coadd.getCoadd()
        """
        skyInfo = self.getSkyInfo(patchRef)
        
        tractWcs = skyInfo.wcs
        patchBBox = skyInfo.bbox
        
        imageRefList = self.selectExposures(patchRef=patchRef, wcs=tractWcs, bbox=patchBBox)
        
        numExp = len(imageRefList)
        if numExp < 1:
            raise pipeBase.TaskError("No exposures to coadd")
        self.log.info("Coadd %s calexp" % (numExp,))
    
        doPsfMatch = self.config.warpAndPsfMatch.desiredFwhm is not None
        if not doPsfMatch:
            self.log.info("No PSF matching will be done (desiredFwhm is None)")
    
        coadd = self.makeCoadd(patchBBox, tractWcs)
        for ind, calExpRef in enumerate(imageRefList):
            if not calExpRef.datasetExists("calexp"):
                self.log.warn("Could not find calexp %s; skipping it" % (calExpRef.dataId,))
                continue

            self.log.info("Processing exposure %d of %d: id=%s" % (ind+1, numExp, calExpRef.dataId))
            exposure = self.warpAndPsfMatch.getCalExp(calExpRef, getPsf=doPsfMatch)
            try:
                exposure = self.warpAndPsfMatch.run(exposure, wcs=tractWcs, maxBBox=patchBBox).exposure
                scale = self.scaleZeroPoint.computeScale(exposure.getCalib())
                maskedImage = exposure.getMaskedImage()
                maskedImage *= scale
                coadd.addExposure(exposure)
            except Exception, e:
                self.log.warn("Error processing exposure %s; skipping it: %s" % (calExpRef.dataId, e))
                continue
        
        coaddExposure = coadd.getCoadd()
        coaddExposure.setConfig(self.scaleZeroPoint.getCalib())
        if self.config.doInterp:
            fwhmArcSec = self.config.warpAndPsfMatch.desiredFwhm or 1.5
            fwhmPixels = fwhmArcSec / tractWcs.pixelScale().asArcseconds()
            self.interpImage.interpolateOnePlane(
                maskedImage = coaddExposure.getMaskedImage(),
                planeName = "EDGE",
                fwhmPixels = fwhmPixels,
            )

        if self.config.doWrite:
            coaddName = self.config.coaddName + "Coadd"
            self.log.info("Persisting %s" % (coaddName,))
            patchRef.put(coaddExposure, coaddName)

            weightMap = coadd.getWeightMap()                
            weightMapName = self.config.coaddName + "Coadd_depth"
            self.log.info("Persisting %s" % (weightMapName,))
            patchRef.put(weightMap, weightMapName)

            if self.config.warpAndPsfMatch.desiredFwhm is not None:
                psfName = self.config.coaddName + "Coadd_initPsf"
                self.log.info("Persisting %s" % (psfName,))
                wcs = coaddExposure.getWcs()
                fwhmPixels = self.config.warpAndPsfMatch.desiredFwhm / wcs.pixelScale().asArcseconds()
                kernelSize = int(round(fwhmPixels * self.config.coaddKernelSizeFactor))
                kernelDim = afwGeom.Point2I(kernelSize, kernelSize)
                coaddPsf = self.makeModelPsf(fwhmPixels=fwhmPixels, kernelDim=kernelDim)
                patchRef.put(coaddPsf, psfName)
        
        return pipeBase.Struct(
            coaddExposure = coaddExposure,
            coadd = coadd,
        )
    
    def makeCoadd(self, bbox, wcs):
        """Make a coadd object, e.g. lsst.coadd.utils.Coadd
        
        @param[in] bbox: bounding box for coadd
        @param[in] wcs: WCS for coadd
        
        This exists to allow subclasses to return a different kind of coadd
        """
<<<<<<< HEAD
        return coaddUtils.Coadd(bbox=bbox, wcs=wcs, badMaskPlanes=self.config.badMaskPlanes)
    
    def makeModelPsf(self, fwhmPixels, kernelDim):
        """Construct a model PSF, or reuse the prior model, if possible
        
        The model PSF is a double Gaussian with core FWHM = fwhmPixels
        and wings of amplitude 1/10 of core and FWHM = 2.5 * core.
        
        @param fwhmPixels: desired FWHM of core Gaussian, in pixels
        @param kernelDim: desired dimensions of PSF kernel, in pixels
        @return model PSF
        """
        self.log.log(self.log.DEBUG,
            "Create double Gaussian PSF model with core fwhm %0.1f pixels and size %dx%d" % \
            (fwhmPixels, kernelDim[0], kernelDim[1]))
        coreSigma = fwhmPixels / FWHMPerSigma
        return afwDetection.createPsf("DoubleGaussian", kernelDim[0], kernelDim[1],
            coreSigma, coreSigma * 2.5, 0.1)
    
    def preprocessExposure(self, exposure, wcs, maxBBox=None, destBBox=None):
        """PSF-match exposure (if self.config.desiredFwhm is not None), warp and scale
        
        @param[in,out] exposure: exposure to preprocess; FWHM fitting is done in place
        @param[in] wcs: desired WCS of temporary images
        @param maxBBox: maximum allowed parent bbox of warped exposure (an afwGeom.Box2I or None);
            if None then the warped exposure will be just big enough to contain all warped pixels;
            if provided then the warped exposure may be smaller, and so missing some warped pixels;
            ignored if destBBox is not None
        @param destBBox: exact parent bbox of warped exposure (an afwGeom.Box2I or None);
            if None then maxBBox is used to determine the bbox, otherwise maxBBox is ignored
        
        @return preprocessed exposure
        """
        if self.config.desiredFwhm is not None:
            self.log.log(self.log.INFO, "PSF-match exposure")
            fwhmPixels = self.config.desiredFwhm / wcs.pixelScale().asArcseconds()
            kernelDim = exposure.getPsf().getKernel().getDimensions()
            modelPsf = self.makeModelPsf(fwhmPixels=fwhmPixels, kernelDim=kernelDim)
            exposure = self.psfMatch.run(exposure, modelPsf).psfMatchedExposure
        self.log.log(self.log.INFO, "Warp exposure")
        with self.timer("warp"):
            exposure = self.warper.warpExposure(wcs, exposure, maxBBox=maxBBox, destBBox=destBBox)

        self.zeroPointScaler.scaleExposure(exposure)

        return exposure
    
    def postprocessCoadd(self, coaddExposure):
        """Postprocess the exposure coadd, e.g. interpolate over edge pixels
        """
        if self.config.doInterp:
            self.interpolateEdgePixels(exposure=coaddExposure)
        else:
            self.log.log(self.log.INFO, "config.doInterp is None; do not interpolate over EDGE pixels")

    @classmethod
    def _makeArgumentParser(cls):
        """Create an argument parser
        """
        return CoaddArgumentParser(name=cls._DefaultName, datasetType="deepCoadd")

    def _getConfigName(self):
        """Return the name of the config dataset
        """
        return "%s_coadd_config" % (self.config.coaddName,)
    
    def _getMetadataName(self):
        """Return the name of the metadata dataset
        """
        return "%s_coadd_metadata" % (self.config.coaddName,)

class CoaddArgumentParser(pipeBase.ArgumentParser):
    """A version of lsst.pipe.base.ArgumentParser specialized for coaddition.
    
    Required because butler.subset does not support patch and tract
    """
    def _makeDataRefList(self, namespace):
        """Make namespace.dataRefList from namespace.dataIdList
        """
        datasetType = namespace.config.coaddName + "Coadd"
        validKeys = namespace.butler.getKeys(datasetType=datasetType, level=self._dataRefLevel)

        namespace.dataRefList = []
        for dataId in namespace.dataIdList:
            # tract and patch are required
            for key in validKeys:
                if key not in dataId:
                    self.error("--id must include " + key)
            dataRef = namespace.butler.dataRef(
                datasetType = datasetType,
                dataId = dataId,
            )
            namespace.dataRefList.append(dataRef)


def _getBox2DCorners(bbox):
    """Return the four corners of a bounding box (Box2I or Box2D) as four afwGeom Point2D
    """
    bbox = afwGeom.Box2D(bbox) # mak
    return (
        bbox.getMin(),
        afwGeom.Point2D(bbox.getMaxX(), bbox.getMinY()),
        bbox.getMax(),
        afwGeom.Point2D(bbox.getMinX(), bbox.getMaxY()),
    )
=======
        return coaddUtils.Coadd(bbox=bbox, wcs=wcs, badMaskPlanes=self.config.badMaskPlanes)
>>>>>>> c6da78b9
<|MERGE_RESOLUTION|>--- conflicted
+++ resolved
@@ -183,112 +183,4 @@
         
         This exists to allow subclasses to return a different kind of coadd
         """
-<<<<<<< HEAD
-        return coaddUtils.Coadd(bbox=bbox, wcs=wcs, badMaskPlanes=self.config.badMaskPlanes)
-    
-    def makeModelPsf(self, fwhmPixels, kernelDim):
-        """Construct a model PSF, or reuse the prior model, if possible
-        
-        The model PSF is a double Gaussian with core FWHM = fwhmPixels
-        and wings of amplitude 1/10 of core and FWHM = 2.5 * core.
-        
-        @param fwhmPixels: desired FWHM of core Gaussian, in pixels
-        @param kernelDim: desired dimensions of PSF kernel, in pixels
-        @return model PSF
-        """
-        self.log.log(self.log.DEBUG,
-            "Create double Gaussian PSF model with core fwhm %0.1f pixels and size %dx%d" % \
-            (fwhmPixels, kernelDim[0], kernelDim[1]))
-        coreSigma = fwhmPixels / FWHMPerSigma
-        return afwDetection.createPsf("DoubleGaussian", kernelDim[0], kernelDim[1],
-            coreSigma, coreSigma * 2.5, 0.1)
-    
-    def preprocessExposure(self, exposure, wcs, maxBBox=None, destBBox=None):
-        """PSF-match exposure (if self.config.desiredFwhm is not None), warp and scale
-        
-        @param[in,out] exposure: exposure to preprocess; FWHM fitting is done in place
-        @param[in] wcs: desired WCS of temporary images
-        @param maxBBox: maximum allowed parent bbox of warped exposure (an afwGeom.Box2I or None);
-            if None then the warped exposure will be just big enough to contain all warped pixels;
-            if provided then the warped exposure may be smaller, and so missing some warped pixels;
-            ignored if destBBox is not None
-        @param destBBox: exact parent bbox of warped exposure (an afwGeom.Box2I or None);
-            if None then maxBBox is used to determine the bbox, otherwise maxBBox is ignored
-        
-        @return preprocessed exposure
-        """
-        if self.config.desiredFwhm is not None:
-            self.log.log(self.log.INFO, "PSF-match exposure")
-            fwhmPixels = self.config.desiredFwhm / wcs.pixelScale().asArcseconds()
-            kernelDim = exposure.getPsf().getKernel().getDimensions()
-            modelPsf = self.makeModelPsf(fwhmPixels=fwhmPixels, kernelDim=kernelDim)
-            exposure = self.psfMatch.run(exposure, modelPsf).psfMatchedExposure
-        self.log.log(self.log.INFO, "Warp exposure")
-        with self.timer("warp"):
-            exposure = self.warper.warpExposure(wcs, exposure, maxBBox=maxBBox, destBBox=destBBox)
-
-        self.zeroPointScaler.scaleExposure(exposure)
-
-        return exposure
-    
-    def postprocessCoadd(self, coaddExposure):
-        """Postprocess the exposure coadd, e.g. interpolate over edge pixels
-        """
-        if self.config.doInterp:
-            self.interpolateEdgePixels(exposure=coaddExposure)
-        else:
-            self.log.log(self.log.INFO, "config.doInterp is None; do not interpolate over EDGE pixels")
-
-    @classmethod
-    def _makeArgumentParser(cls):
-        """Create an argument parser
-        """
-        return CoaddArgumentParser(name=cls._DefaultName, datasetType="deepCoadd")
-
-    def _getConfigName(self):
-        """Return the name of the config dataset
-        """
-        return "%s_coadd_config" % (self.config.coaddName,)
-    
-    def _getMetadataName(self):
-        """Return the name of the metadata dataset
-        """
-        return "%s_coadd_metadata" % (self.config.coaddName,)
-
-class CoaddArgumentParser(pipeBase.ArgumentParser):
-    """A version of lsst.pipe.base.ArgumentParser specialized for coaddition.
-    
-    Required because butler.subset does not support patch and tract
-    """
-    def _makeDataRefList(self, namespace):
-        """Make namespace.dataRefList from namespace.dataIdList
-        """
-        datasetType = namespace.config.coaddName + "Coadd"
-        validKeys = namespace.butler.getKeys(datasetType=datasetType, level=self._dataRefLevel)
-
-        namespace.dataRefList = []
-        for dataId in namespace.dataIdList:
-            # tract and patch are required
-            for key in validKeys:
-                if key not in dataId:
-                    self.error("--id must include " + key)
-            dataRef = namespace.butler.dataRef(
-                datasetType = datasetType,
-                dataId = dataId,
-            )
-            namespace.dataRefList.append(dataRef)
-
-
-def _getBox2DCorners(bbox):
-    """Return the four corners of a bounding box (Box2I or Box2D) as four afwGeom Point2D
-    """
-    bbox = afwGeom.Box2D(bbox) # mak
-    return (
-        bbox.getMin(),
-        afwGeom.Point2D(bbox.getMaxX(), bbox.getMinY()),
-        bbox.getMax(),
-        afwGeom.Point2D(bbox.getMinX(), bbox.getMaxY()),
-    )
-=======
-        return coaddUtils.Coadd(bbox=bbox, wcs=wcs, badMaskPlanes=self.config.badMaskPlanes)
->>>>>>> c6da78b9
+        return coaddUtils.Coadd(bbox=bbox, wcs=wcs, badMaskPlanes=self.config.badMaskPlanes)