#!/usr/bin/env python
#
# LSST Data Management System
# Copyright 2008, 2009, 2010 LSST Corporation.
#
# This product includes software developed by the
# LSST Project (http://www.lsst.org/).
#
# This program is free software: you can redistribute it and/or modify
# it under the terms of the GNU General Public License as published by
# the Free Software Foundation, either version 3 of the License, or
# (at your option) any later version.
#
# This program is distributed in the hope that it will be useful,
# but WITHOUT ANY WARRANTY; without even the implied warranty of
# MERCHANTABILITY or FITNESS FOR A PARTICULAR PURPOSE.    See the
# GNU General Public License for more details.
#
# You should have received a copy of the LSST License Statement and
# the GNU General Public License along with this program.  If not,
# see <http://www.lsstcorp.org/LegalNotices/>.
#
import lsst.pex.config as pexConfig
<<<<<<< HEAD
import lsst.afw.geom as afwGeom
import lsst.pipe.base as pipeBase

__all__ = ["BaseSelectImagesTask", "BaseExposureInfo", "WcsSelectImagesTask", "DatabaseSelectImagesConfig"]
=======
import lsst.pex.exceptions as pexExceptions
import lsst.afw.geom as afwGeom
import lsst.pipe.base as pipeBase

__all__ = ["BaseSelectImagesTask", "BaseExposureInfo", "WcsSelectImagesTask"]
>>>>>>> 5d6725c2

class DatabaseSelectImagesConfig(pexConfig.Config):
    """Configuration for BaseSelectImagesTask, using a database"""
    host = pexConfig.Field(
        doc = "Database server host name",
        dtype = str,
    )
    port = pexConfig.Field(
        doc = "Database server port",
        dtype = int,
    )
    database = pexConfig.Field(
        doc = "Name of database",
        dtype = str,
    )
    maxExposures = pexConfig.Field(
        doc = "maximum exposures to select; intended for debugging; ignored if None",
        dtype = int,
        optional = True,
    )

<<<<<<< HEAD
class BaseExposureInfo(object):
=======

class BaseExposureInfo(pipeBase.Struct):
>>>>>>> 5d6725c2
    """Data about a selected exposure
    """
    def __init__(self, dataId, coordList):
        """Create exposure information that can be used to generate data references

        The object has the following fields:
        - dataId: data ID of exposure (a dict)
        - coordList: a list of corner coordinates of the exposure (list of afwCoord.IcrsCoord)
        plus any others items that are desired
        """
<<<<<<< HEAD
        dataId = dataId
        coordList = coordList
=======
        super(BaseExposureInfo, self).__init__(dataId=dataId, coordList=coordList)
>>>>>>> 5d6725c2


class BaseSelectImagesTask(pipeBase.Task):
    """Base task for selecting images suitable for coaddition
    """
    ConfigClass = pexConfig.Config
    _DefaultName = "selectImages"
    
    @pipeBase.timeMethod
    def run(self, coordList):
        """Select images suitable for coaddition in a particular region
        
        @param[in] coordList: list of coordinates defining region of interest; if None then select all images
        subclasses may add additional keyword arguments, as required
        
        @return a pipeBase Struct containing:
        - exposureInfoList: a list of exposure information objects (subclasses of BaseExposureInfo),
            which have at least the following fields:
            - dataId: data ID dictionary
            - coordList: coordinates of the corner of the exposure (list of afwCoord.IcrsCoord)
        """
        raise NotImplementedError()
    
    def _runArgDictFromDataId(self, dataId):
        """Extract keyword arguments for run (other than coordList) from a data ID
        
        @return keyword arguments for run (other than coordList), as a dict
        """
        raise NotImplementedError()
    
    def runDataRef(self, dataRef, coordList, makeDataRefList=True, selectDataList=[]):
        """Run based on a data reference

        This delegates to run() and _runArgDictFromDataId() to do the actual
        selection. In the event that the selectDataList is non-empty, this will
        be used to further restrict the selection, providing the user with
        additional control over the selection.

        @param[in] dataRef: data reference; must contain any extra keys needed by the subclass
        @param[in] coordList: list of coordinates defining region of interest; if None, search the whole sky
        @param[in] makeDataRefList: if True, return dataRefList
        @param[in] selectDataList: List of SelectStruct with dataRefs to consider for selection
        @return a pipeBase Struct containing:
        - exposureInfoList: a list of ccdInfo objects
        - dataRefList: a list of data references (None if makeDataRefList False)
        """
        runArgDict = self._runArgDictFromDataId(dataRef.dataId)
        exposureInfoList = self.run(coordList, **runArgDict).exposureInfoList

        if len(selectDataList) > 0 and len(exposureInfoList) > 0:
            # Restrict the exposure selection further
            ccdKeys, ccdValues = _extractKeyValue(exposureInfoList)
            inKeys, inValues = _extractKeyValue([s.dataRef for s in selectDataList], keys=ccdKeys)
            inValues = set(inValues)
            newExposureInfoList = []
            for info, ccdVal in zip(exposureInfoList, ccdValues):
                if ccdVal in inValues:
                    newExposureInfoList.append(info)
                else:
                    self.log.info("De-selecting exposure %s: not in selectDataList" % info.dataId)
            exposureInfoList = newExposureInfoList

        if makeDataRefList:
            butler = dataRef.butlerSubset.butler
            dataRefList = [butler.dataRef(
                datasetType = "calexp",
                dataId = ccdInfo.dataId,
                ) for ccdInfo in exposureInfoList]
        else:
            dataRefList = None

        return pipeBase.Struct(
            dataRefList = dataRefList,
            exposureInfoList = exposureInfoList,
        )


def _extractKeyValue(dataList, keys=None):
    """Extract the keys and values from a list of dataIds

    The input dataList is a list of objects that have 'dataId' members.
    This allows it to be used for both a list of data references and a
    list of ExposureInfo
    """
    assert len(dataList) > 0
    if keys is None:
        keys = sorted(dataList[0].dataId.keys())
    keySet = set(keys)
    values = list()
    for data in dataList:
        thisKeys = set(data.dataId.keys())
        if thisKeys != keySet:
            raise RuntimeError("DataId keys inconsistent: %s vs %s" % (keySet, thisKeys))
        values.append(tuple(data.dataId[k] for k in keys))
    return keys, values

<<<<<<< HEAD

class SelectStruct(pipeBase.Struct):
    """A container for data to be passed to the WcsSelectImagesTask"""
    def __init__(self, dataRef, wcs, dims):
        super(SelectStruct, self).__init__(dataRef=dataRef, wcs=wcs, dims=dims)


class WcsSelectImagesTask(BaseSelectImagesTask):
    """Select images using their Wcs"""
    def runDataRef(self, dataRef, coordList, makeDataRefList=True, selectDataList=[]):
        """We check each input in selectDataList for overlap with the region
        of interest.
=======

class SelectStruct(pipeBase.Struct):
    """A container for data to be passed to the WcsSelectImagesTask"""
    def __init__(self, dataRef, wcs, dims):
        super(SelectStruct, self).__init__(dataRef=dataRef, wcs=wcs, dims=dims)


class WcsSelectImagesTask(BaseSelectImagesTask):
    """Select images using their Wcs"""
    def runDataRef(self, dataRef, coordList, makeDataRefList=True, selectDataList=[]):
        """Images in the selectDataList that overlap the region specified by the
        coordList are selected.

        This comparison is conservative and non-exact: images that do not
        actually overlap the coordList (but are close to it) may also be
        selected.

        @param dataRef: Data reference for coadd/tempExp (with tract, patch)
        @param coordList: List of Coord specifying boundary of patch
        @param makeDataRefList: Construct a list of data references?
        @param selectDataList: List of SelectStruct, to consider for selection
>>>>>>> 5d6725c2
        """
        dataRefList = []
        exposureInfoList = []
        for data in selectDataList:
            dataRef = data.dataRef
            wcs = data.wcs
            nx,ny = data.dims
            try:
                bbox = afwGeom.Box2D(afwGeom.Point2D(0,0), afwGeom.Extent2D(nx, ny))
                bounds = afwGeom.Box2D()
                for coord in coordList:
                    pix = wcs.skyToPixel(coord) # May throw() if wcslib barfs
                    bounds.include(pix)
                if not bbox.overlaps(bounds):
                    self.log.logdebug("De-selecting calexp %s" % dataRef.dataId)
                    continue
                self.log.info("Selecting calexp %s" % dataRef.dataId)
                dataRefList.append(dataRef)
                corners = [wcs.pixelToSky(x,y) for x in (0, nx) for y in (0, ny)]
                exposureInfoList.append(BaseExposureInfo(dataRef.dataId, corners))
<<<<<<< HEAD
            except Exception, e:
                # Particularly interested in catching problems from wcslib, which may throw() if this exposure
                # is far from the coordinates under consideration.
                self.log.logdebug("Error in testing calexp %s (%s): deselecting" % (dataRef.dataId, e))
=======
            except pexExceptions.LsstCppException, e:
                if not isinstance(e.message, pexExceptions.DomainErrorException):
                    raise
                # Particularly interested in catching problems from wcslib, which may throw() if this exposure
                # is far from the coordinates under consideration.
                self.log.logdebug("WCS error in testing calexp %s (%s): deselecting" % (dataRef.dataId, e))
>>>>>>> 5d6725c2

        return pipeBase.Struct(
            dataRefList = dataRefList if makeDataRefList else None,
            exposureInfoList = exposureInfoList,
        )<|MERGE_RESOLUTION|>--- conflicted
+++ resolved
@@ -21,18 +21,11 @@
 # see <http://www.lsstcorp.org/LegalNotices/>.
 #
 import lsst.pex.config as pexConfig
-<<<<<<< HEAD
-import lsst.afw.geom as afwGeom
-import lsst.pipe.base as pipeBase
-
-__all__ = ["BaseSelectImagesTask", "BaseExposureInfo", "WcsSelectImagesTask", "DatabaseSelectImagesConfig"]
-=======
 import lsst.pex.exceptions as pexExceptions
 import lsst.afw.geom as afwGeom
 import lsst.pipe.base as pipeBase
 
-__all__ = ["BaseSelectImagesTask", "BaseExposureInfo", "WcsSelectImagesTask"]
->>>>>>> 5d6725c2
+__all__ = ["BaseSelectImagesTask", "BaseExposureInfo", "WcsSelectImagesTask", "DatabaseSelectImagesConfig"]
 
 class DatabaseSelectImagesConfig(pexConfig.Config):
     """Configuration for BaseSelectImagesTask, using a database"""
@@ -54,12 +47,7 @@
         optional = True,
     )
 
-<<<<<<< HEAD
-class BaseExposureInfo(object):
-=======
-
 class BaseExposureInfo(pipeBase.Struct):
->>>>>>> 5d6725c2
     """Data about a selected exposure
     """
     def __init__(self, dataId, coordList):
@@ -70,12 +58,7 @@
         - coordList: a list of corner coordinates of the exposure (list of afwCoord.IcrsCoord)
         plus any others items that are desired
         """
-<<<<<<< HEAD
-        dataId = dataId
-        coordList = coordList
-=======
         super(BaseExposureInfo, self).__init__(dataId=dataId, coordList=coordList)
->>>>>>> 5d6725c2
 
 
 class BaseSelectImagesTask(pipeBase.Task):
@@ -172,20 +155,6 @@
         values.append(tuple(data.dataId[k] for k in keys))
     return keys, values
 
-<<<<<<< HEAD
-
-class SelectStruct(pipeBase.Struct):
-    """A container for data to be passed to the WcsSelectImagesTask"""
-    def __init__(self, dataRef, wcs, dims):
-        super(SelectStruct, self).__init__(dataRef=dataRef, wcs=wcs, dims=dims)
-
-
-class WcsSelectImagesTask(BaseSelectImagesTask):
-    """Select images using their Wcs"""
-    def runDataRef(self, dataRef, coordList, makeDataRefList=True, selectDataList=[]):
-        """We check each input in selectDataList for overlap with the region
-        of interest.
-=======
 
 class SelectStruct(pipeBase.Struct):
     """A container for data to be passed to the WcsSelectImagesTask"""
@@ -207,7 +176,6 @@
         @param coordList: List of Coord specifying boundary of patch
         @param makeDataRefList: Construct a list of data references?
         @param selectDataList: List of SelectStruct, to consider for selection
->>>>>>> 5d6725c2
         """
         dataRefList = []
         exposureInfoList = []
@@ -228,19 +196,12 @@
                 dataRefList.append(dataRef)
                 corners = [wcs.pixelToSky(x,y) for x in (0, nx) for y in (0, ny)]
                 exposureInfoList.append(BaseExposureInfo(dataRef.dataId, corners))
-<<<<<<< HEAD
-            except Exception, e:
-                # Particularly interested in catching problems from wcslib, which may throw() if this exposure
-                # is far from the coordinates under consideration.
-                self.log.logdebug("Error in testing calexp %s (%s): deselecting" % (dataRef.dataId, e))
-=======
             except pexExceptions.LsstCppException, e:
                 if not isinstance(e.message, pexExceptions.DomainErrorException):
                     raise
                 # Particularly interested in catching problems from wcslib, which may throw() if this exposure
                 # is far from the coordinates under consideration.
                 self.log.logdebug("WCS error in testing calexp %s (%s): deselecting" % (dataRef.dataId, e))
->>>>>>> 5d6725c2
 
         return pipeBase.Struct(
             dataRefList = dataRefList if makeDataRefList else None,
